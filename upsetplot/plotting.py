from __future__ import print_function, division, absolute_import

import itertools

import numpy as np
import pandas as pd
import matplotlib
from matplotlib import pyplot as plt
from matplotlib.tight_layout import get_renderer


def _process_data(data, sort_by, sort_sets_by):
    # check all indices are vertical
    assert all(set([True, False]) >= set(level) for level in data.index.levels)
    if not data.index.is_unique:
        data = (data
                .groupby(level=list(range(data.index.nlevels)))
                .sum())

    totals = []
    for i in range(data.index.nlevels):
        idxslice = pd.IndexSlice[(slice(None),) * i + (True,)]
        # FIXME: can get IndexingError if level only contains False
        totals.append(data.loc[idxslice].sum())
    totals = pd.Series(totals, index=data.index.names)
    if sort_sets_by == 'cardinality':
        totals.sort_values(ascending=False, inplace=True)
    elif sort_sets_by is not None:
        raise ValueError('Unknown sort_sets_by: %r' % sort_sets_by)
    data = data.reorder_levels(totals.index.values)

    if sort_by == 'cardinality':
        data = data.sort_values(ascending=False)
    elif sort_by == 'degree':
        comb = itertools.combinations
        o = pd.DataFrame([{name: True for name in names}
                          for i in range(data.index.nlevels)
                          for names in comb(data.index.names, i)],
                         columns=data.index.names)
        o.fillna(False, inplace=True)
        o = o.astype(bool)
        o.set_index(data.index.names, inplace=True)
        # FIXME: should use reindex(index=...) ??
        data = data.loc[o.index]
    else:
        raise ValueError('Unknown sort_by: %r' % sort_by)

    min_value = 0
    max_value = np.inf
    data = data[np.logical_and(data >= min_value, data <= max_value)]

    return data, totals


class _Transposed:
    """Wrap an object in order to transpose some plotting operations

    Attributes of obj will be mapped.
    Keyword arguments when calling obj will be mapped.

    The mapping is not recursive: callable attributes need to be _Transposed
    again.
    """

    def __init__(self, obj):
        self.__obj = obj

    def __getattr__(self, key):
        return getattr(self.__obj, self._NAME_TRANSPOSE.get(key, key))

    def __call__(self, *args, **kwargs):
        return self.__obj(*args, **{self._NAME_TRANSPOSE.get(k, k): v
                                    for k, v in kwargs.items()})

    _NAME_TRANSPOSE = {
        'width': 'height',
        'height': 'width',
        'hspace': 'wspace',
        'wspace': 'hspace',
        'hlines': 'vlines',
        'vlines': 'hlines',
        'bar': 'barh',
        'barh': 'bar',
        'xaxis': 'yaxis',
        'yaxis': 'xaxis',
        'xticks': 'yticks',
        'yticks': 'xticks',
        'left': 'bottom',
        'right': 'top',
        'top': 'right',
        'bottom': 'left',
        'sharex': 'sharey',
        'sharey': 'sharex',
    }


def _transpose(obj):
    if isinstance(obj, str):
        return _Transposed._NAME_TRANSPOSE.get(obj, obj)
    return _Transposed(obj)


def _identity(obj):
    return obj


class UpSet:
    """Manage the data and drawing for a basic UpSet plot

    Primary public method is :meth:`plot`.

    Parameters
    ----------
    data : pandas.Series
        Values for each set to plot.
        Should have multi-index where each level is binary,
        corresponding to set membership.
    orientation : {'horizontal' (default), 'vertical'}
        If horizontal, intersections are listed from left to right.
    sort_by : {'cardinality', 'degree'}
        If 'cardinality', set intersections are listed from largest to
        smallest value.
        If 'degree', they are listed in order of the number of sets
        intersected.
    sort_sets_by : {'cardinality', None}
        Whether to sort the overall sets by total cardinality, or leave them
        in the provided order.
    forecolor : str
        Color for bar charts and dots.
    with_lines : bool
        Whether to show lines joining dots in the matrix, to mark multiple sets
        being intersected.
    intersections_plot_size : int
        The intersections plot should be large enough to fit this many matrix
        elements.
    totals_plot_size : int
        The totals plot should be large enough to fit this many matrix
        elements.
    """

<<<<<<< HEAD
    def __init__(self, data, orientation='horizontal', sort_by='degree',
                 sort_sets_by=True, forecolor='black',
=======
    def __init__(self, data, vert=True, sort_by='degree',
                 sort_sets_by='cardinality', forecolor='black',
>>>>>>> 8ab44c01
                 with_lines=True, intersection_plot_size=6,
                 totals_plot_size=5):

        self._horizontal = orientation == 'horizontal'
        self._reorient = _identity if self._horizontal else _transpose
        self._forecolor = forecolor
        self._with_lines = with_lines
        self._totals_plot_size = totals_plot_size
        self._intersection_plot_size = intersection_plot_size

        (self.intersections,
         self.totals) = _process_data(data,
                                      sort_by=sort_by,
                                      sort_sets_by=sort_sets_by)
        if not self._horizontal:
            self.intersections = self.intersections[::-1]

    def _swapaxes(self, x, y):
        if self._horizontal:
            return x, y
        return y, x

    def make_grid(self, fig=None):
        """Get a SubplotSpec for each Axes, accounting for label text width
        """
        n_cats = len(self.totals)
        n_inters = len(self.intersections)

        text_space = self._calculate_text_ncols(fig)
        GS = self._reorient(matplotlib.gridspec.GridSpec)
        gridspec = GS(*self._swapaxes(n_cats + self._intersection_plot_size,
                                      n_inters + text_space +
                                      self._totals_plot_size),
                      hspace=1)
        if self._horizontal:
            return {'intersections': gridspec[:-n_cats, -n_inters:],
                    'matrix': gridspec[-n_cats:, -n_inters:],
                    'totals': gridspec[-n_cats:, :self._totals_plot_size],
                    'gs': gridspec}
        else:
            return {'intersections': gridspec[-n_inters:, n_cats:],
                    'matrix': gridspec[-n_inters:, :n_cats],
                    'totals': gridspec[:self._totals_plot_size, :n_cats],
                    'gs': gridspec}

    def _calculate_text_ncols(self, fig):
        if fig is None:
            fig = plt.gcf()
        r = get_renderer(fig)
        t = fig.text(0, 0, '\n'.join(self.totals.index.values))
        textw = t.get_window_extent(renderer=r).width
        figw = self._reorient(fig.get_window_extent(renderer=r)).width
        MAGIC_MARGIN = 20  # FIXME
        colw = (figw - textw - MAGIC_MARGIN) / (len(self.intersections) +
                                                self._totals_plot_size)
        t.remove()
        return int(np.ceil(figw / colw - (len(self.intersections) +
                                          self._totals_plot_size)))

    def plot_matrix(self, ax):
        """Plot the matrix of intersection indicators onto ax
        """
        ax = self._reorient(ax)
        data = self.intersections
        n_sets = data.index.nlevels

        # alternating row shading (XXX: use add_patch(Rectangle)?)
        alternating = np.arange(0, n_sets, 2)
        ax.barh(alternating, np.full(len(alternating), len(data) + 1),
                color='#f5f5f5', zorder=0, linewidth=0, align='center',
                **{'left' if self._horizontal else 'bottom': -1})

        idx = np.flatnonzero(data.index.to_frame()[data.index.names].values)
        c = np.array(['lightgrey'] * len(data) * n_sets, dtype='O')
        c[idx] = self._forecolor
        x = np.repeat(np.arange(len(data)), n_sets)
        y = np.tile(np.arange(n_sets), len(data))
        # TODO: make s relative to colw
        ax.scatter(*self._swapaxes(x, y), c=c.tolist(), linewidth=0, s=200)

        if self._with_lines:
            line_data = (pd.Series(y[idx], index=x[idx])
                         .groupby(level=0)
                         .aggregate(['min', 'max']))
            ax.vlines(line_data.index.values,
                      line_data['min'], line_data['max'],
                      lw=2, colors=self._forecolor)

        ax.yticks(np.arange(n_sets), data.index.names,
                  rotation=0 if self._horizontal else -90)
        ax.xaxis.set_visible(False)
        if not self._horizontal:
            ax.yaxis.set_ticks_position('top')
        ax.set_frame_on(False)

    def plot_intersections(self, ax):
        """Plot bars indicating intersection size
        """
        ax = self._reorient(ax)
        ax.bar(np.arange(len(self.intersections)), self.intersections,
               .5, color=self._forecolor, zorder=10, align='center')
        ax.xaxis.set_visible(False)
        for x in ['top', 'bottom', 'right']:
            ax.spines[self._reorient(x)].set_visible(False)

        tick_axis = ax.yaxis
        tick_axis.grid(True)
        tick_axis.set_label('Intersection size')
        # tick_axis.set_tick_params(direction='in')

    def plot_totals(self, ax):
        """Plot bars indicating total set size
        """
        orig_ax = ax
        ax = self._reorient(ax)
        ax.barh(np.arange(len(self.totals.index.values)), self.totals,
                .5, color=self._forecolor, align='center')
        max_total = self.totals.max()
        if self._horizontal:
            orig_ax.set_xlim(max_total, 0)
        for x in ['top', 'left', 'right']:
            ax.spines[self._reorient(x)].set_visible(False)
        ax.yaxis.set_visible(False)
        ax.xaxis.grid(True)

    def plot(self, fig=None):
        """Draw all parts of the plot onto fig or a new figure

        Parameters
        ----------
        fig : matplotlib.figure.Figure, optional
            Defaults to a new figure.

        Returns
        -------
        subplots : dict of matplotlib.axes.Axes
            Keys are 'matrix', 'intersections', 'totals'
        """
        if fig is None:
            fig = plt.figure(figsize=(10, 6))
        specs = self.make_grid(fig)
        matrix_ax = fig.add_subplot(specs['matrix'])
        self.plot_matrix(matrix_ax)
        inters_ax = self._reorient(fig.add_subplot)(specs['intersections'],
                                                    sharex=matrix_ax)
        self.plot_intersections(inters_ax, )
        totals_ax = self._reorient(fig.add_subplot)(specs['totals'],
                                                    sharey=matrix_ax)
        self.plot_totals(totals_ax)
        return {'matrix': matrix_ax,
                'intersections': inters_ax,
                'totals': totals_ax}


def plot(data, fig=None, **kwargs):
    """Make an UpSet plot of data on fig

    Parameters
    ----------
    data : pandas.Series
        Values for each set to plot.
        Should have multi-index where each level is binary,
        corresponding to set membership.
    fig : matplotlib.figure.Figure, optional
        Defaults to a new figure.
    kwargs
        Other arguments for :class:`UpSet`

    Returns
    -------
    subplots : dict of matplotlib.axes.Axes
        Keys are 'matrix', 'intersections', 'totals'
    """
    return UpSet(data, **kwargs).plot(fig)<|MERGE_RESOLUTION|>--- conflicted
+++ resolved
@@ -138,13 +138,8 @@
         elements.
     """
 
-<<<<<<< HEAD
     def __init__(self, data, orientation='horizontal', sort_by='degree',
-                 sort_sets_by=True, forecolor='black',
-=======
-    def __init__(self, data, vert=True, sort_by='degree',
                  sort_sets_by='cardinality', forecolor='black',
->>>>>>> 8ab44c01
                  with_lines=True, intersection_plot_size=6,
                  totals_plot_size=5):
 
